//! Step-by-step doc-centric vector search example using automatic embeddings.
//!
//! Run with `cargo run --example vector_search`.

use std::collections::HashMap;
use std::sync::Arc;

use async_trait::async_trait;
use platypus::embedding::text_embedder::TextEmbedder;
use platypus::error::Result;
use platypus::storage::Storage;
use platypus::storage::memory::{MemoryStorage, MemoryStorageConfig};
use platypus::vector::DistanceMetric;
use platypus::vector::core::document::{DocumentPayload, FieldPayload, RawTextSegment, VectorRole};
use platypus::vector::core::vector::Vector;
use platypus::vector::engine::{
<<<<<<< HEAD
    FieldSelector, VectorEmbedderConfig, VectorEmbedderProvider, VectorEngine, VectorEngineConfig,
    VectorEngineFilter, VectorEngineSearchRequest, VectorFieldConfig, VectorIndexKind,
    VectorScoreMode,
=======
    FieldSelector, QueryVector, VectorEngine, VectorEngineConfig, VectorEngineFilter,
    VectorEngineSearchRequest, VectorFieldConfig, VectorIndexKind, VectorScoreMode,
>>>>>>> 721e4d1b
};

const DIM: usize = 4;
const EMBEDDER_ID: &str = "demo-encoder";
const EMBEDDER_CONFIG_ID: &str = "demo_text_embedder";
const TITLE_FIELD: &str = "title_embedding";
const BODY_FIELD: &str = "body_embedding";

fn main() -> Result<()> {
    println!("1) Configure storage + VectorEngine fields with an embedder registry\n");
    let storage = Arc::new(MemoryStorage::new(MemoryStorageConfig::default())) as Arc<dyn Storage>;

    let mut field_configs = HashMap::new();
    field_configs.insert(
        TITLE_FIELD.to_string(),
        VectorFieldConfig {
            dimension: DIM,
            distance: DistanceMetric::Cosine,
            index: VectorIndexKind::Flat,
            embedder_id: EMBEDDER_ID.to_string(),
            role: VectorRole::Text,
            embedder: Some(EMBEDDER_CONFIG_ID.into()),
            base_weight: 1.2,
        },
    );
    field_configs.insert(
        BODY_FIELD.to_string(),
        VectorFieldConfig {
            dimension: DIM,
            distance: DistanceMetric::Cosine,
            index: VectorIndexKind::Flat,
            embedder_id: EMBEDDER_ID.to_string(),
            role: VectorRole::Text,
            embedder: Some(EMBEDDER_CONFIG_ID.into()),
            base_weight: 1.0,
        },
    );

    let embedders = HashMap::from([(
        EMBEDDER_CONFIG_ID.into(),
        VectorEmbedderConfig {
            provider: VectorEmbedderProvider::External,
            model: "demo".into(),
            options: HashMap::new(),
        },
    )]);

    let config = VectorEngineConfig {
        fields: field_configs,
        embedders,
        default_fields: vec![TITLE_FIELD.into(), BODY_FIELD.into()],
        metadata: HashMap::new(),
    };

    let engine = VectorEngine::new(config, storage, None)?;
    engine.register_embedder_instance(EMBEDDER_CONFIG_ID, Arc::new(DemoTextEmbedder::new(DIM)))?;

    println!("2) Upsert documents with raw payloads that will be embedded automatically\n");
    let mut doc1 = DocumentPayload::new(1);
    doc1.add_metadata("lang".to_string(), "en".to_string());
    doc1.add_metadata("category".to_string(), "programming".to_string());

    let mut doc1_title = FieldPayload::default();
    doc1_title.add_metadata("section".into(), "title".into());
    doc1_title.add_text_segment(RawTextSegment::new("Rust overview"));
    doc1.add_field(TITLE_FIELD, doc1_title);

    let mut doc1_body = FieldPayload::default();
    doc1_body.add_metadata("section".into(), "body".into());
    doc1_body.add_text_segment(RawTextSegment::new(
        "Rust balances performance with memory safety",
    ));
    doc1_body.add_metadata("chunk".into(), "rust-body".into());
    doc1.add_field(BODY_FIELD, doc1_body);

    let mut doc2 = DocumentPayload::new(2);
    doc2.add_metadata("lang".to_string(), "ja".to_string());
    doc2.add_metadata("category".to_string(), "ai".to_string());

    let mut doc2_title = FieldPayload::default();
    doc2_title.add_metadata("section".into(), "title".into());
    doc2_title.add_text_segment(RawTextSegment::new("LLM primer"));
    doc2.add_field(TITLE_FIELD, doc2_title);

    let mut doc2_body = FieldPayload::default();
    doc2_body.add_metadata("section".into(), "body".into());
    doc2_body.add_text_segment(RawTextSegment::new("LLM internals"));
    doc2_body.add_metadata("chunk".into(), "llm-body".into());
    doc2.add_field(BODY_FIELD, doc2_body);

    // doc3 demonstrates splitting a long body into multiple text segments (e.g., per page).
    let mut doc3 = DocumentPayload::new(3);
    doc3.add_metadata("lang".to_string(), "en".to_string());
    doc3.add_metadata("category".to_string(), "manual".to_string());

    let mut doc3_body = FieldPayload::default();
    doc3_body.add_metadata("section".into(), "body".into());
    doc3_body.add_metadata("source".into(), "user-guide".into());

    let mut page1 = RawTextSegment::new("Page 1: Installation steps for the runtime environment");
    page1.attributes.insert("page".into(), "1".into());
    doc3_body.add_text_segment(page1);

    let mut page2 = RawTextSegment::new("Page 2: Configuration references and tuning knobs");
    page2.attributes.insert("page".into(), "2".into());

    doc3_body.add_text_segment(page2);
    let mut page3 = RawTextSegment::new("Page 3: Troubleshooting common deployment issues");
    page3.attributes.insert("page".into(), "3".into());

    doc3_body.add_text_segment(page3);
    doc3.add_field(BODY_FIELD, doc3_body);

    engine.upsert_document_payload(doc1)?;
    engine.upsert_document_payload(doc2)?;
    engine.upsert_document_payload(doc3)?;
    println!("   -> Inserted {} docs\n", engine.stats()?.document_count);

<<<<<<< HEAD
    println!("3) Build a VectorEngineSearchRequest directly from query text\n");
=======
    println!("3) Build a VectorEngineSearchRequest (pick fields, filters, limit)\n");
>>>>>>> 721e4d1b
    let mut doc_filter = VectorEngineFilter::default();
    doc_filter
        .document
        .equals
        .insert("lang".into(), "en".into());
<<<<<<< HEAD

=======
>>>>>>> 721e4d1b
    let mut query = VectorEngineSearchRequest::default();
    query.limit = 5;
    query.fields = Some(vec![
        FieldSelector::Exact(BODY_FIELD.into()),
        FieldSelector::Exact(TITLE_FIELD.into()),
    ]);
    query.filter = Some(doc_filter);
    query.score_mode = VectorScoreMode::WeightedSum;

    let mut title_query = FieldPayload::default();
    title_query.add_metadata("section".into(), "title".into());
    title_query.add_text_segment(RawTextSegment::new("systems programming"));
    query
        .query_vectors
        .extend(engine.embed_query_field_payload(TITLE_FIELD, title_query)?);

    let mut body_query = FieldPayload::default();
    body_query.add_metadata("section".into(), "body".into());
    body_query.add_text_segment(RawTextSegment::new("memory safety"));
    query
        .query_vectors
        .extend(engine.embed_query_field_payload(BODY_FIELD, body_query)?);

    println!("4) Execute the search and inspect doc-centric hits\n");
    let results = engine.search(&query)?;
    for (rank, hit) in results.hits.iter().enumerate() {
        println!("{}. doc {} • score {:.3}", rank + 1, hit.doc_id, hit.score);
        for field_hit in &hit.field_hits {
            println!(
                "   field {:<15} distance {:.3} score {:.3}",
                field_hit.field, field_hit.distance, field_hit.score
            );
        }
    }

    Ok(())
}
#[derive(Debug)]
struct DemoTextEmbedder {
    dimension: usize,
}

impl DemoTextEmbedder {
    fn new(dimension: usize) -> Self {
        Self { dimension }
    }
}

#[async_trait]
impl TextEmbedder for DemoTextEmbedder {
    async fn embed(&self, text: &str) -> Result<Vector> {
        let mut data = vec![0.0_f32; self.dimension];
        for (idx, byte) in text.bytes().enumerate() {
            let bucket = idx % self.dimension;
            data[bucket] += (byte as f32) / 255.0;
        }
        Ok(Vector::new(data))
    }

    fn dimension(&self) -> usize {
        self.dimension
    }

    fn name(&self) -> &str {
        "demo-text-embedder"
    }
}<|MERGE_RESOLUTION|>--- conflicted
+++ resolved
@@ -14,14 +14,9 @@
 use platypus::vector::core::document::{DocumentPayload, FieldPayload, RawTextSegment, VectorRole};
 use platypus::vector::core::vector::Vector;
 use platypus::vector::engine::{
-<<<<<<< HEAD
     FieldSelector, VectorEmbedderConfig, VectorEmbedderProvider, VectorEngine, VectorEngineConfig,
     VectorEngineFilter, VectorEngineSearchRequest, VectorFieldConfig, VectorIndexKind,
     VectorScoreMode,
-=======
-    FieldSelector, QueryVector, VectorEngine, VectorEngineConfig, VectorEngineFilter,
-    VectorEngineSearchRequest, VectorFieldConfig, VectorIndexKind, VectorScoreMode,
->>>>>>> 721e4d1b
 };
 
 const DIM: usize = 4;
@@ -140,20 +135,14 @@
     engine.upsert_document_payload(doc3)?;
     println!("   -> Inserted {} docs\n", engine.stats()?.document_count);
 
-<<<<<<< HEAD
     println!("3) Build a VectorEngineSearchRequest directly from query text\n");
-=======
-    println!("3) Build a VectorEngineSearchRequest (pick fields, filters, limit)\n");
->>>>>>> 721e4d1b
+
     let mut doc_filter = VectorEngineFilter::default();
     doc_filter
         .document
         .equals
         .insert("lang".into(), "en".into());
-<<<<<<< HEAD
-
-=======
->>>>>>> 721e4d1b
+
     let mut query = VectorEngineSearchRequest::default();
     query.limit = 5;
     query.fields = Some(vec![
